--- conflicted
+++ resolved
@@ -105,26 +105,15 @@
   };
 
   /// Set the coupling scheme
-<<<<<<< HEAD
-  void SetCouplingScheme(const serac::CouplingScheme coupling) { m_coupling = coupling; };
+  void SetCouplingScheme(const serac::CouplingScheme coupling) { coupling_ = coupling; };
 
   /// Overwrite the base default set timestepper method
-  void SetTimestepper(const serac::TimestepMethod timestepper) override;
-=======
-  void SetCouplingScheme(serac::CouplingScheme coupling) { coupling_ = coupling; };
-
-  /// Overwrite the base default set timestepper method
-  void setTimestepper(serac::TimestepMethod timestepper);
->>>>>>> ea4c3b19
+  void setTimestepper(const serac::TimestepMethod timestepper) override;
 
   /** Complete the initialization and allocation of the data structures. This
    *  must be called before StaticSolve() or AdvanceTimestep(). If allow_dynamic
    * = false, do not allocate the mass matrix or dynamic operator */
-<<<<<<< HEAD
-  void CompleteSetup() override;
-=======
-  void completeSetup();
->>>>>>> ea4c3b19
+  void completeSetup() override;
 
   /// Get the temperature state
   std::shared_ptr<serac::FiniteElementState> GetTemperature() { return temperature_; };
@@ -136,11 +125,7 @@
   std::shared_ptr<serac::FiniteElementState> GetVelocity() { return velocity_; };
 
   /// Advance the timestep
-<<<<<<< HEAD
-  void AdvanceTimestep(double &dt) override;
-=======
-  void advanceTimestep(double& dt);
->>>>>>> ea4c3b19
+  void advanceTimestep(double& dt) override;
 
   /// Destructor
   virtual ~ThermalStructuralSolver() = default;
