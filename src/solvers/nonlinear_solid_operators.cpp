// Copyright (c) 2019, Lawrence Livermore National Security, LLC and
// other Serac Project Developers. See the top-level LICENSE file for
// details.
//
// SPDX-License-Identifier: (BSD-3-Clause)

#include "nonlinear_solid_operators.hpp"

#include "common/expr_template_ops.hpp"
#include "common/logger.hpp"

namespace serac {

NonlinearSolidQuasiStaticOperator::NonlinearSolidQuasiStaticOperator(std::unique_ptr<mfem::ParNonlinearForm> H_form)
    : mfem::Operator(H_form->FESpace()->GetTrueVSize()), H_form_(std::move(H_form))
{
}

// compute: y = H(x,p)
void NonlinearSolidQuasiStaticOperator::Mult(const mfem::Vector& k, mfem::Vector& y) const
{
  // Apply the nonlinear form H_form_->Mult(k, y);
  H_form_->Mult(k, y);
}

// Compute the Jacobian from the nonlinear form
mfem::Operator& NonlinearSolidQuasiStaticOperator::GetGradient(const mfem::Vector& x) const
{
  return H_form_->GetGradient(x);
}

// destructor
NonlinearSolidQuasiStaticOperator::~NonlinearSolidQuasiStaticOperator() {}

NonlinearSolidDynamicOperator::NonlinearSolidDynamicOperator(std::unique_ptr<mfem::ParNonlinearForm>      H_form,
                                                             std::unique_ptr<mfem::ParBilinearForm>       S_form,
                                                             std::unique_ptr<mfem::ParBilinearForm>       M_form,
                                                             const std::vector<serac::BoundaryCondition>& ess_bdr,
                                                             mfem::IterativeSolver&                       newton_solver,
                                                             const serac::LinearSolverParameters&         lin_params)
    : mfem::TimeDependentOperator(M_form->ParFESpace()->TrueVSize() * 2),
      M_form_(std::move(M_form)),
      S_form_(std::move(S_form)),
      H_form_(std::move(H_form)),
      newton_solver_(newton_solver),
      ess_bdr_(ess_bdr),
      lin_params_(lin_params),
      z_(height / 2)
{
  // Assemble the mass matrix and eliminate the fixed DOFs
  M_mat_.reset(M_form_->ParallelAssemble());
  for (auto& bc : ess_bdr_) {
    auto Me = std::unique_ptr<mfem::HypreParMatrix>(M_mat_->EliminateRowsCols(bc.getTrueDofs()));
  }

  M_inv_ = EquationSolver(H_form_->ParFESpace()->GetComm(), lin_params);

<<<<<<< HEAD
  auto M_prec                             = std::make_unique<mfem::HypreSmoother>();
  M_solver_.linearSolver().iterative_mode = false;
=======
  auto M_prec                    = std::make_unique<mfem::HypreSmoother>();
  M_inv_.solver().iterative_mode = false;
>>>>>>> 3c6175fe

  M_prec->SetType(mfem::HypreSmoother::Jacobi);
  M_inv_.SetPreconditioner(std::move(M_prec));

  M_inv_.SetOperator(*M_mat_);

  // Construct the reduced system operator and initialize the newton solver with
  // it
  reduced_oper_ = std::make_unique<NonlinearSolidReducedSystemOperator>(*H_form_, *S_form_, *M_form_, ess_bdr_);
  newton_solver_.SetOperator(*reduced_oper_);
}

void NonlinearSolidDynamicOperator::Mult(const mfem::Vector& vx, mfem::Vector& dvx_dt) const
{
  // Create views to the sub-vectors v, x of vx, and dv_dt, dx_dt of dvx_dt
  int          sc = height / 2;
  mfem::Vector v(vx.GetData() + 0, sc);
  mfem::Vector x(vx.GetData() + sc, sc);
  mfem::Vector dv_dt(dvx_dt.GetData() + 0, sc);
  mfem::Vector dx_dt(dvx_dt.GetData() + sc, sc);

  z_ = *H_form_ * x;
  S_form_->TrueAddMult(v, z_);
  for (auto& bc : ess_bdr_) {
    z_.SetSubVector(bc.getTrueDofs(), 0.0);
  }

  dv_dt = M_inv_ * -z_;
  dx_dt = v;
}

void NonlinearSolidDynamicOperator::ImplicitSolve(const double dt, const mfem::Vector& vx, mfem::Vector& dvx_dt)
{
  int          sc = height / 2;
  mfem::Vector v(vx.GetData() + 0, sc);
  mfem::Vector x(vx.GetData() + sc, sc);
  mfem::Vector dv_dt(dvx_dt.GetData() + 0, sc);
  mfem::Vector dx_dt(dvx_dt.GetData() + sc, sc);

  // By eliminating kx from the coupled system:
  //    kv = -M^{-1}*[H(x + dt*kx) + S*(v + dt*kv)]
  //    kx = v + dt*kv
  // we reduce it to a nonlinear equation for kv, represented by the
  // m_reduced_oper. This equation is solved with the m_newton_solver
  // object (using m_J_solver and m_J_prec internally).
  reduced_oper_->SetParameters(dt, &v, &x);
  mfem::Vector zero;  // empty vector is interpreted as zero r.h.s. by NewtonSolver
<<<<<<< HEAD
  newton_solver_.Mult(zero, dv_dt);
  SLIC_WARNING_IF(!newton_solver_.GetConverged(), "Newton solver did not converge.");
  add(v, dt, dv_dt, dx_dt);
=======
  dv_dt = newton_solver_ * zero;
  SLIC_WARNING_IF(newton_solver_.GetConverged(), "Newton solver did not converge.");
  dx_dt = v + (dt * dv_dt);
>>>>>>> 3c6175fe
}

// destructor
NonlinearSolidDynamicOperator::~NonlinearSolidDynamicOperator() {}

NonlinearSolidReducedSystemOperator::NonlinearSolidReducedSystemOperator(
    const mfem::ParNonlinearForm& H_form, const mfem::ParBilinearForm& S_form, mfem::ParBilinearForm& M_form,
    const std::vector<serac::BoundaryCondition>& ess_bdr)
    : mfem::Operator(M_form.ParFESpace()->TrueVSize()),
      M_form_(M_form),
      S_form_(S_form),
      H_form_(H_form),
      dt_(0.0),
      v_(nullptr),
      x_(nullptr),
      w_(height),
      z_(height),
      ess_bdr_(ess_bdr)
{
}

void NonlinearSolidReducedSystemOperator::SetParameters(double dt, const mfem::Vector* v, const mfem::Vector* x)
{
  dt_ = dt;
  v_  = v;
  x_  = x;
}

void NonlinearSolidReducedSystemOperator::Mult(const mfem::Vector& k, mfem::Vector& y) const
{
  // compute: y = H(x + dt*(v + dt*k)) + M*k + S*(v + dt*k)
  w_ = *v_ + (dt_ * k);
  z_ = *x_ + (dt_ * w_);
  y  = H_form_ * z_;
  M_form_.TrueAddMult(k, y);
  S_form_.TrueAddMult(w_, y);
  for (const auto& bc : ess_bdr_) {
    y.SetSubVector(bc.getTrueDofs(), 0.0);
  }
}

mfem::Operator& NonlinearSolidReducedSystemOperator::GetGradient(const mfem::Vector& k) const
{
  // Form the gradient of the complete nonlinear operator
  auto localJ = std::unique_ptr<mfem::SparseMatrix>(Add(1.0, M_form_.SpMat(), dt_, S_form_.SpMat()));
  w_          = *v_ + (dt_ * k);
  z_          = *x_ + (dt_ * w_);
  localJ->Add(dt_ * dt_, H_form_.GetLocalGradient(z_));
  jacobian_.reset(M_form_.ParallelAssemble(localJ.get()));

  // Eliminate the fixed boundary DOFs
  //
  // This call eliminates the appropriate DOFs in jacobian_ and returns the
  // eliminated DOFs in Je. We don't need this so it gets deleted.
  for (auto& bc : ess_bdr_) {
    auto Je = std::unique_ptr<mfem::HypreParMatrix>(jacobian_->EliminateRowsCols(bc.getTrueDofs()));
  }
  return *jacobian_;
}

NonlinearSolidReducedSystemOperator::~NonlinearSolidReducedSystemOperator() {}

}  // namespace serac<|MERGE_RESOLUTION|>--- conflicted
+++ resolved
@@ -55,13 +55,8 @@
 
   M_inv_ = EquationSolver(H_form_->ParFESpace()->GetComm(), lin_params);
 
-<<<<<<< HEAD
-  auto M_prec                             = std::make_unique<mfem::HypreSmoother>();
-  M_solver_.linearSolver().iterative_mode = false;
-=======
-  auto M_prec                    = std::make_unique<mfem::HypreSmoother>();
-  M_inv_.solver().iterative_mode = false;
->>>>>>> 3c6175fe
+  auto M_prec                          = std::make_unique<mfem::HypreSmoother>();
+  M_inv_.linearSolver().iterative_mode = false;
 
   M_prec->SetType(mfem::HypreSmoother::Jacobi);
   M_inv_.SetPreconditioner(std::move(M_prec));
@@ -109,15 +104,9 @@
   // object (using m_J_solver and m_J_prec internally).
   reduced_oper_->SetParameters(dt, &v, &x);
   mfem::Vector zero;  // empty vector is interpreted as zero r.h.s. by NewtonSolver
-<<<<<<< HEAD
-  newton_solver_.Mult(zero, dv_dt);
+  dv_dt = newton_solver_ * zero;
   SLIC_WARNING_IF(!newton_solver_.GetConverged(), "Newton solver did not converge.");
-  add(v, dt, dv_dt, dx_dt);
-=======
-  dv_dt = newton_solver_ * zero;
-  SLIC_WARNING_IF(newton_solver_.GetConverged(), "Newton solver did not converge.");
   dx_dt = v + (dt * dv_dt);
->>>>>>> 3c6175fe
 }
 
 // destructor
