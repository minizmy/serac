--- conflicted
+++ resolved
@@ -75,11 +75,7 @@
     l_form_->AddDomainIntegrator(new mfem::DomainLFIntegrator(*source_));
     rhs_.reset(l_form_->ParallelAssemble());
   } else {
-<<<<<<< HEAD
     rhs_  = temperature_->createOnSpace<mfem::HypreParVector>();
-=======
-    rhs_  = std::make_unique<mfem::HypreParVector>(temperature_->space.get());
->>>>>>> 6594a3f9
     *rhs_ = 0.0;
   }
 
@@ -92,11 +88,7 @@
   }
 
   // Initialize the eliminated BC RHS vector
-<<<<<<< HEAD
   bc_rhs_  = temperature_->createOnSpace<mfem::HypreParVector>();
-=======
-  bc_rhs_  = std::make_unique<mfem::HypreParVector>(temperature_->space.get());
->>>>>>> 6594a3f9
   *bc_rhs_ = 0.0;
 
   // Initialize the true vector
@@ -112,15 +104,9 @@
     M_mat_.reset(M_form_->ParallelAssemble());
 
     // Make the time integration operator and set the appropriate matricies
-<<<<<<< HEAD
     dyn_oper_ = std::make_unique<DynamicConductionOperator>(temperature_->space(), lin_params_, ess_bdr_);
-    dyn_oper_->setMatrices(M_mat_, K_mat_);
-    dyn_oper_->setLoadVector(rhs_);
-=======
-    dyn_oper_ = std::make_unique<DynamicConductionOperator>(*temperature_->space, lin_params_, ess_bdr_);
     dyn_oper_->setMatrices(M_mat_.get(), K_mat_.get());
     dyn_oper_->setLoadVector(rhs_.get());
->>>>>>> 6594a3f9
 
     ode_solver_->Init(*dyn_oper_);
   }
@@ -136,11 +122,7 @@
 
   // Solve the stiffness using CG with Jacobi preconditioning
   // and the given solverparams
-<<<<<<< HEAD
-  solver_ = AlgebraicSolver(temperature_->comm(), lin_params_);
-=======
-  solver_ = EquationSolver(temperature_->space->GetComm(), lin_params_);
->>>>>>> 6594a3f9
+  solver_ = EquationSolver(temperature_->comm(), lin_params_);
 
   auto hypre_smoother = std::make_unique<mfem::HypreSmoother>();
   hypre_smoother->SetType(mfem::HypreSmoother::Jacobi);
