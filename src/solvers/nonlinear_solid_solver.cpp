--- conflicted
+++ resolved
@@ -62,31 +62,13 @@
 void NonlinearSolidSolver::SetDisplacementBCs(const std::vector<int> &                 disp_bdr,
                                               std::shared_ptr<mfem::VectorCoefficient> disp_bdr_coef)
 {
-<<<<<<< HEAD
-  SetEssentialBCs(disp_bdr, disp_bdr_coef, -1);
-
-  // Get the list of essential DOFs
-  for (auto &ess_bc_data : m_ess_bdr) {
-    m_displacement->space->GetEssentialTrueDofs(ess_bc_data->bc_markers, ess_bc_data->true_dofs);
-  }
-=======
-  SetEssentialBCs(disp_bdr, disp_bdr_coef, *displacement.space, -1);
->>>>>>> 9f5d8fa7
+  SetEssentialBCs(disp_bdr, disp_bdr_coef, *m_displacement->space, -1);
 }
 
 void NonlinearSolidSolver::SetDisplacementBCs(const std::vector<int> &           disp_bdr,
                                               std::shared_ptr<mfem::Coefficient> disp_bdr_coef, int component)
 {
-<<<<<<< HEAD
-  SetEssentialBCs(disp_bdr, disp_bdr_coef, component);
-
-  // Get the list of essential DOFs
-  for (auto &ess_bc_data : m_ess_bdr) {
-    m_displacement->space->GetEssentialTrueDofs(ess_bc_data->bc_markers, ess_bc_data->true_dofs, component);
-  }
-=======
-  SetEssentialBCs(disp_bdr, disp_bdr_coef, *displacement.space, component);
->>>>>>> 9f5d8fa7
+  SetEssentialBCs(disp_bdr, disp_bdr_coef, *m_displacement->space, component);
 }
 
 void NonlinearSolidSolver::SetTractionBCs(const std::vector<int> &                 trac_bdr,
@@ -149,31 +131,18 @@
   // Project the essential boundary coefficients
   for (auto &bc : m_ess_bdr) {
     // Generate the scalar dof list from the vector dof list
-<<<<<<< HEAD
-    mfem::Array<int> dof_list(ess_bc_data->true_dofs.Size());
-    for (int i = 0; i < ess_bc_data->true_dofs.Size(); ++i) {
-      dof_list[i] = m_displacement->space->VDofToDof(ess_bc_data->true_dofs[i]);
-=======
     mfem::Array<int> dof_list(bc->true_dofs.Size());
     for (int i = 0; i < bc->true_dofs.Size(); ++i) {
-      dof_list[i] = displacement.space->VDofToDof(bc->true_dofs[i]);
->>>>>>> 9f5d8fa7
+      dof_list[i] = displacement->space->VDofToDof(bc->true_dofs[i]);
     }
 
     // Project the coefficient
     if (bc->component == -1) {
       // If it contains all components, project the vector
-<<<<<<< HEAD
-      m_displacement->gf->ProjectCoefficient(*ess_bc_data->vec_coef, dof_list);
+      m_displacement->gf->ProjectCoefficient(*bc->vec_coef, dof_list);
     } else {
       // If it is only a single component, project the scalar
-      m_displacement->gf->ProjectCoefficient(*ess_bc_data->scalar_coef, dof_list, ess_bc_data->component);
-=======
-      displacement.gf->ProjectCoefficient(*bc->vec_coef, dof_list);
-    } else {
-      // If it is only a single component, project the scalar
-      displacement.gf->ProjectCoefficient(*bc->scalar_coef, dof_list, bc->component);
->>>>>>> 9f5d8fa7
+      m_displacement->gf->ProjectCoefficient(*bc->scalar_coef, dof_list, bc->component);
     }
 
     // Add the vector dofs to the total essential BC dof list
