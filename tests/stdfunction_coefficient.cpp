--- conflicted
+++ resolved
@@ -155,15 +155,9 @@
     pmesh->GetElement(e)->SetAttribute(attr_list[e]);
   }
 
-<<<<<<< HEAD
-  // Output for visualization
-  std::unique_ptr<VisItDataCollection> visit = std::unique_ptr<VisItDataCollection>(
-        new VisItDataCollection("StdFunctionCoefficient.AttributeSet", pmesh.get()));
-=======
   // Ouput for visualization
   std::unique_ptr<VisItDataCollection> visit =
       std::unique_ptr<VisItDataCollection>(new VisItDataCollection("StdFunctionCoefficient.AttributeSet", pmesh.get()));
->>>>>>> 229564ef
 
   visit->Save();
 }
